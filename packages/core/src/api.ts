import { Session, SessionID } from "./session";
import { Account, AccountID } from "./account";
import { Auth } from "./auth";
import { EmailVerificationPurpose } from "./email-verification";
import { Vault, VaultID } from "./vault";
import { Org, OrgID } from "./org";
import { Invite, InviteID } from "./invite";
import { Serializable, bytesToBase64, base64ToBytes } from "./encoding";
<<<<<<< HEAD
import { Attachment, AttachmentID } from "./attachment";
import { Plan, UpdateBillingParams } from "./billing";
=======
import { PBKDF2Params } from "./crypto";
// import { Attachment } from "./attachment";
>>>>>>> cab32970

/**
 * Api parameters for creating a new Account to be used with [[API.createAccount]].
 */
export class CreateAccountParams extends Serializable {
    /** The [[Account]] object containing the relevant information */
    account!: Account;

    /**
     * An [[Auth]] object container the verifier and authentication params
     * required for subsequent authentication
     */
    auth!: Auth;

    /**
     * The verification token obtained from [[API.completeEmailVerification]].
     */
    verify!: string;

    /**
     * The corresponding [[InviteID]] and [[OrgID]] if signup was initiated
     * through an invite link.
     *
     * @optional
     */
    invite?: {
        id: InviteID;
        org: OrgID;
    };

    constructor(props?: Partial<CreateAccountParams>) {
        super();
        props && Object.assign(this, props);
    }

    validate() {
        return (
            typeof this.verify === "string" &&
            (typeof this.invite === "undefined" ||
                (typeof this.invite === "object" &&
                    typeof this.invite.id === "string" &&
                    typeof this.invite.org === "string"))
        );
    }

    fromRaw({ account, auth, verify, invite }: any) {
        return super.fromRaw({
            verify,
            invite,
            account: account && new Account().fromRaw(account),
            auth: auth && new Auth().fromRaw(auth)
        });
    }
}

/**
 * Parameters for initiating account recovery to be used with [[API.recoverAccount]]
 */
export class RecoverAccountParams extends Serializable {
    /** The newly initialized [[Account]] object */
    account!: Account;

    /** The new authentication parameters */
    auth!: Auth;

    /** An email verification token obtained from [[API.completeEmailVerification]] */
    verify!: string;

    constructor(props?: Partial<RecoverAccountParams>) {
        super();
        props && Object.assign(this, props);
    }

    validate() {
        return typeof this.verify === "string";
    }

    fromRaw({ account, auth, verify }: any) {
        return super.fromRaw({ verify, account: new Account().fromRaw(account), auth: new Auth().fromRaw(auth) });
    }
}

/**
 * Parameters for requesting email verfication through [[API.requestEmailVerification]]
 */
export class RequestEmailVerificationParams extends Serializable {
    /** The email address to be verified */
    email = "";

    /** The purpose of the email verification */
    purpose: EmailVerificationPurpose = EmailVerificationPurpose.Signup;

    constructor(props?: Partial<RequestEmailVerificationParams>) {
        super();
        props && Object.assign(this, props);
    }

    validate() {
        return typeof this.email === "string" && this.purpose in EmailVerificationPurpose;
    }

    fromRaw({ email, purpose }: any) {
        return super.fromRaw({ email, purpose });
    }
}

/**
 * Parameters for completing email verification through [[API.completeEmailVerification]]
 */
export class CompleteEmailVerificationParams extends Serializable {
    /** The email address to be verified */
    email: string = "";

    /** The verification code received via email after calling [[API.requestEmailVerification]] */
    code: string = "";

    constructor(props?: Partial<CompleteEmailVerificationParams>) {
        super();
        props && Object.assign(this, props);
    }

    validate() {
        return typeof this.email === "string" || typeof this.code === "string";
    }

    fromRaw({ email, code }: any) {
        return super.fromRaw({ email, code });
    }
}

/**
 * Parameters for initiating authentication through [[API.initAuth]]
 */
export class InitAuthParams extends Serializable {
    /** The email address of the [[Account]] in question */
    email = "";

    /**
     * The verification token obtained from [[API.completeEmailVerification]].
     */
    verify?: string;

    constructor(props?: Partial<InitAuthParams>) {
        super();
        props && Object.assign(this, props);
    }

    validate() {
        return (
            typeof this.email === "string" && (typeof this.verify === "string" || typeof this.verify === "undefined")
        );
    }

    fromRaw({ email, verify }: any) {
        return super.fromRaw({ email, verify });
    }
}

/**
 * The response object received from [[API.initAuth]]
 */
export class InitAuthResponse extends Serializable {
    /** The account id */
    account: AccountID = "";

    /** The key derivation parameters used for authentication */
    keyParams: PBKDF2Params = new PBKDF2Params();

    /** A random value used for SRP session negotiation */
    B!: Uint8Array;

    constructor(props?: Partial<InitAuthResponse>) {
        super();
        props && Object.assign(this, props);
    }

    fromRaw({ account, keyParams, B }: any) {
        return super.fromRaw({
            account,
            keyParams: new PBKDF2Params().fromRaw(keyParams),
            B: base64ToBytes(B)
        });
    }

    toRaw() {
        return {
            ...super.toRaw(),
            B: bytesToBase64(this.B)
        };
    }
}

/**
 * Parameters for creating a new [[Session]] through [[API.createSession]]
 */
export class CreateSessionParams extends Serializable {
    /** The id of the [[Account]] to create the session for */
    account!: AccountID;

    /** Verification value used for SRP session negotiation */
    M!: Uint8Array;

    /** Random value used form SRP session negotiation */
    A!: Uint8Array;

    constructor(props?: Partial<CreateSessionParams>) {
        super();
        props && Object.assign(this, props);
    }

    validate() {
        return typeof this.account === "string";
    }

    toRaw() {
        return {
            account: this.account,
            M: bytesToBase64(this.M),
            A: bytesToBase64(this.A)
        };
    }

    fromRaw({ account, M, A }: any) {
        return super.fromRaw({ account, M: base64ToBytes(M), A: base64ToBytes(A) });
    }
}

/**
 * Parameters for fetching an [[Invite]]
 */
export class GetInviteParams extends Serializable {
    /** The organization id */
    org: OrgID = "";

    /** The invite id */
    id: InviteID = "";

    constructor(props?: Partial<GetInviteParams>) {
        super();
        props && Object.assign(this, props);
    }

    validate() {
        return typeof this.org === "string" && typeof this.id === "string";
    }
}

/**
 * Parameters for fetching an [[Attachment]]
 */
export class GetAttachmentParams extends Serializable {
    /** The vault id */
    vault: VaultID = "";

    /** The attachment id */
    id: AttachmentID = "";

    constructor(props?: Partial<GetAttachmentParams>) {
        super();
        props && Object.assign(this, props);
    }

    validate() {
        return typeof this.vault === "string" && typeof this.id === "string";
    }
}

export class DeleteAttachmentParams extends GetAttachmentParams {}

/**
 * Transport-agnostic interface defining communication
 * between [[Client]] and [[Server]] instances.
 */
export interface API {
    /**
     * Request verification of a given email address. This will send a verification code
     * to the email in question which can then be exchanged for a verification token via
     * [[completeEmailVerification]].
     */
    requestEmailVerification(params: RequestEmailVerificationParams): Promise<void>;

    /**
     * Complete the email verification process by providing a verification code received
     * via email. Returns a verification token that can be used in other api calls like
     * [[createAccount]] or [[recoverAccount]].
     */
    completeEmailVerification(params: CompleteEmailVerificationParams): Promise<string>;

    /**
     * Initiate the login procedure for a given account by requesting the authentication params
     * which are required for proceeding with [[createSession]].
     */
    initAuth(params: InitAuthParams): Promise<InitAuthResponse>;

    /**
     * Update the authentication params stored on the server. This is usually used
     * in case a users master password has changed.
     */
    updateAuth(params: Auth): Promise<void>;

    /**
     * Create new [[Session]] which can be used to authenticate future request
     */
    createSession(params: CreateSessionParams): Promise<Session>;

    /**
     * Revoke a [[Session]], effectively logging out any client authenticated with it
     */
    revokeSession(id: SessionID): Promise<void>;

    /**
     * Create a new [[Account]]
     */
    createAccount(params: CreateAccountParams): Promise<Account>;

    /**
     * Get the [[Account]] associated with the current session
     *
     * @authentication_required
     */
    getAccount(): Promise<Account>;

    /**
     * Update the [[Account]] associated with the current session.
     *
     * @authentication_required
     */
    updateAccount(account: Account): Promise<Account>;

    /**
     * Initiate account recovery
     */
    recoverAccount(params: RecoverAccountParams): Promise<Account>;

    /**
     * Delete current account
     */
    deleteAccount(): Promise<void>;

    /**
     * Create a new [[Org]]
     *
     * @authentication_required
     */
    createOrg(params: Org): Promise<Org>;

    /**
     * Get the [[Org]] for a given `id`.
     *
     * @authentication_required
     *
     * Requires the authenticated account to be a member of the given organization
     */
    getOrg(id: OrgID): Promise<Org>;

    /**
     * Updates a given [[Org]]
     *
     * @authentication_required
     *
     * Updating members, organization name or pubic/private keys requires the [[OrgRole.Owner]]
     * role, while any other changes require the [[OrgRole.Admin]] role.
     */
    updateOrg(org: Org): Promise<Org>;

    deleteOrg(id: OrgID): Promise<void>;

    /**
     * Create a new vault
     *
     * @authentication_required
     *
     * Requires the [[OrgRole.Admin]] role on the associated organization
     */
    createVault(vault: Vault): Promise<Vault>;

    /**
     * Get the [[Vault]] with the given `id`
     *
     * @authentiation_required
     *
     * If the vault belongs to an organization, the authenticated account needs to
     * be assigned to the given vault either directly or through a [[Group]].
     * Otherwise, only access to the accounts private vault is allowed.
     */
    getVault(id: VaultID): Promise<Vault>;

    /**
     * Update the given [[Vault]]
     *
     * @authentiation_required
     *
     * If vault belongs to an organization, the authenticated account needs to
     * be be assigned to the given vault either directly or through a [[Group]]
     * and have explicit write access. Otherwise, only access to the accounts
     * private vault is allowed.
     */
    updateVault(vault: Vault): Promise<Vault>;

    /**
     * Delete the [[Vault]] with the given `id`
     *
     * @authentication_required
     *
     * Requires at least the [[OrgRole.Admin]] role on the organization the vault
     * belongs to. Private vaults cannot be deleted.
     */
    deleteVault(id: VaultID): Promise<void>;

    /**
     * Get an [[Invite]].
     *
     * @authentication_required
     *
     * Requires the authenticated account to either be an [[OrgRole.Owner]] of
     * the associated organization or the recipient of the invite.
     */
    getInvite(params: GetInviteParams): Promise<Invite>;

    /**
     * Accept an [[Invite]]
     *
     * @authentication_required
     *
     * Requires the authenticated account to be the recipient of the invite.
     */
    acceptInvite(invite: Invite): Promise<void>;

    createAttachment(attachment: Attachment): Promise<Attachment>;
    getAttachment(attachment: GetAttachmentParams): Promise<Attachment>;
    deleteAttachment(attachment: DeleteAttachmentParams): Promise<void>;

    updateBilling(params: UpdateBillingParams): Promise<void>;
    getPlans(): Promise<Plan[]>;
}<|MERGE_RESOLUTION|>--- conflicted
+++ resolved
@@ -6,13 +6,9 @@
 import { Org, OrgID } from "./org";
 import { Invite, InviteID } from "./invite";
 import { Serializable, bytesToBase64, base64ToBytes } from "./encoding";
-<<<<<<< HEAD
 import { Attachment, AttachmentID } from "./attachment";
 import { Plan, UpdateBillingParams } from "./billing";
-=======
 import { PBKDF2Params } from "./crypto";
-// import { Attachment } from "./attachment";
->>>>>>> cab32970
 
 /**
  * Api parameters for creating a new Account to be used with [[API.createAccount]].

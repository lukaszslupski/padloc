import { getCryptoProvider, getCryptoProvider as getProvider } from "./platform";
import { bytesToHex, stringToBytes } from "./encoding";
import { HashParams } from "./crypto";

/** Generates a random UUID v4 */
export async function uuid(): Promise<string> {
    const bytes = await getProvider().randomBytes(16);

    // Per 4.4, set bits for version and `clock_seq_hi_and_reserved`
    bytes[6] = (bytes[6] & 0x0f) | 0x40;
    bytes[8] = (bytes[8] & 0x3f) | 0x80;

    // Canonical representation
    // XXXXXXXX-XXXX-XXXX-XXXX-XXXXXXXXXXXX
    return [
        bytesToHex(bytes.slice(0, 4)),
        bytesToHex(bytes.slice(4, 6)),
        bytesToHex(bytes.slice(6, 8)),
        bytesToHex(bytes.slice(8, 10)),
        bytesToHex(bytes.slice(10, 16)),
    ].join("-");
}

/** Caracters, by category */
export const chars = {
    numbers: "0123456789",
    lower: "abcdefghijklmnopqrstuvwxyz",
    upper: "ABCDEFGHIJKLMNOPQRSTUVWXYZ",
    other: "/+()%\"=&-!:'*#?;,_.@`~$^[{]}\\|<>",
};

/** Predefined char sets for generating randing strings */
export const charSets = {
    full: chars.numbers + chars.upper + chars.lower + chars.other,
    alphanum: chars.numbers + chars.upper + chars.lower,
    alpha: chars.lower + chars.upper,
    num: chars.numbers,
    hexa: chars.numbers + "abcdef",
};

/** Creates a random string with a given `length`, with characters chosen from a given `charSet` */
export async function randomString(length = 32, charSet = charSets.full) {
    const provider = getProvider();
    let str = "";
    while (str.length < length) {
        const [rnd] = await provider.randomBytes(1);
        // Prevent modulo bias by rejecting values larger than the highest muliple of `charSet.length`
        if (rnd > 255 - (256 % charSet.length)) {
            continue;
        }
        str += charSet[rnd % charSet.length];
    }
    return str;
}

/**
 * Generates a random number between `min` and `max`.
 * Taken from https://github.com/EFForg/OpenWireless/blob/master/app/js/diceware.js
 */
export async function randomNumber(min: number = 0, max: number = 10): Promise<number> {
    if (max < min) {
        throw "Upper bound must be greater than or equal to lower bound!";
    }

    let rval = 0;
    const range = max - min + 1;
    const bitsNeeded = Math.ceil(Math.log2(range));
    if (bitsNeeded > 53) {
        throw new Error("We cannot generate numbers larger than 53 bits.");
    }

    const bytesNeeded = Math.ceil(bitsNeeded / 8);
    const mask = Math.pow(2, bitsNeeded) - 1;

    // Fill a byte array with N random numbers
    const byteArray = await getProvider().randomBytes(bytesNeeded);

    let p = (bytesNeeded - 1) * 8;
    for (let i = 0; i < bytesNeeded; i++) {
        rval += byteArray[i] * Math.pow(2, p);
        p -= 8;
    }

    // Use & to apply the mask and reduce the number of recursive lookups
    // tslint:disable-next-line
    rval = rval & mask;

    if (rval >= range) {
        // Integer out of acceptable range
        return randomNumber(min, max);
    }

    // Return an integer that falls within the range
    return min + rval;
}

/**
 * "Debounces" a function, making sure it is only called once within a certain
 * time window
 */
export function debounce(fn: (...args: any[]) => any, delay: number) {
    let timeout: number;

    return function (...args: any[]) {
        clearTimeout(timeout);
        timeout = window.setTimeout(() => fn(...args), delay);
    };
}

// export function throttle(fn: (...args: any[]) => any, delay: number) {
//     let throttling = false;
//     let lastCall = args: any[];
//
//     return function(...args: any[]) {
//         if (!throttling) {
//             fn(...args);
//             throttling = true;
//             setTimeout(() => (throttling = false), delay);
//         }
//     };
// }

export function throttle(fn: (...args: any[]) => any, delay: number) {
    let lastCall: any;
    let lastRan: number;
    return (...args: any[]) => {
        if (!lastRan) {
            fn(...args);
            lastRan = Date.now();
        } else {
            clearTimeout(lastCall);
            lastCall = setTimeout(() => {
                if (Date.now() - lastRan >= delay) {
                    fn(...args);
                    lastRan = Date.now();
                }
            }, delay - (Date.now() - lastRan));
        }
    };
}

/** Returns a promise that resolves after a given `delay`. */
export function wait(delay: number): Promise<void> {
    return new Promise<void>((resolve) => setTimeout(resolve, delay));
}

/**
 * Resolves a given locale string to the approprivate available language
 */
export function resolveLanguage(locale: string, supportedLanguages: { [lang: string]: any }): string {
    const localeParts = locale.toLowerCase().split("-");

    while (localeParts.length) {
        const l = localeParts.join("-");
        if (supportedLanguages[l]) {
            return l;
        }

        localeParts.pop();
    }

    return Object.keys(supportedLanguages)[0];
}

/**
 * Applies a number of class `mixins` to a `baseClass`
 */
export function applyMixins(baseClass: any, ...mixins: ((cls: any) => any)[]): any {
    return mixins.reduce((cls, mixin) => mixin(cls), baseClass);
}

/**
 * Escapes all regex special characters within a given string.
 */
export function escapeRegex(str: string) {
    return str.replace(/[.*+?^${}()|[\]\\]/g, "\\$&");
}

export function truncate(str: string, len: number) {
    return str.length > len ? str.slice(0, len) + "…" : str;
}

export async function getIdFromEmail(email: string) {
    const id = bytesToHex(
        await getCryptoProvider().hash(
            stringToBytes(email.trim().toLocaleLowerCase()),
            new HashParams({ algorithm: "SHA-1" })
        )
    );
    return id;
}

export function capitalize(string: string) {
    const words = string.split(" ");
    const phrase = words
        .filter((word) => Boolean(word))
        .map((word) =>
            word.toLocaleLowerCase() === "url" ? "URL" : `${word[0].toLocaleUpperCase()}${word.slice(1) || ""}`
        )
        .join(" ");
    return phrase;
}

export function stripPropertiesRecursive(obj: object, properties: string[]) {
    for (const [key, value] of Object.entries(obj)) {
        if (properties.includes(key)) {
            delete obj[key];
            continue;
        }
        if (typeof value === "object") {
            stripPropertiesRecursive(value, properties);
        }
    }
    return obj;
}

<<<<<<< HEAD
export function setPath(obj: any, path: string, value: any) {
    const [firstProperty, ...otherProperties] = path.split(".");
    let subObject = obj[firstProperty];

    if (otherProperties.length) {
        if (!subObject) {
            subObject = obj[firstProperty] = {};
        }
        setPath(subObject, otherProperties.join("."), value);
    } else {
        obj[path] = value;
    }
=======
export function removeTrailingSlash(url: string) {
    return url.replace(/(\/*)$/, "");
>>>>>>> 923de631
}<|MERGE_RESOLUTION|>--- conflicted
+++ resolved
@@ -214,7 +214,10 @@
     return obj;
 }
 
-<<<<<<< HEAD
+export function removeTrailingSlash(url: string) {
+    return url.replace(/(\/*)$/, "");
+}
+
 export function setPath(obj: any, path: string, value: any) {
     const [firstProperty, ...otherProperties] = path.split(".");
     let subObject = obj[firstProperty];
@@ -227,8 +230,4 @@
     } else {
         obj[path] = value;
     }
-=======
-export function removeTrailingSlash(url: string) {
-    return url.replace(/(\/*)$/, "");
->>>>>>> 923de631
 }
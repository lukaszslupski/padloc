{
  "name": "@padloc/pwa",
  "version": "4.0.0",
  "author": "Martin Kleinschrodt <martin@maklesoft.com>",
  "license": "GPL-3.0",
  "private": true,
  "files": [
    "src",
    "assets",
    "tsconfig.json"
  ],
  "repository": {
    "type": "git",
    "url": "https://github.com/padloc/padloc.git",
    "directory": "packages/pwa"
  },
  "engines": {
    "node": "16.13.1",
    "npm": "8.2.0"
  },
  "dependencies": {
    "@padloc/app": "4.0.0",
    "@padloc/core": "4.0.0"
  },
  "devDependencies": {
    "clean-webpack-plugin": "3.0.0",
    "css-loader": "5.2.6",
    "file-loader": "6.2.0",
    "html-webpack-plugin": "5.3.1",
    "http-server": "0.12.3",
    "raw-loader": "4.0.2",
    "sharp": "0.29.3",
    "style-loader": "2.0.0",
    "ts-loader": "9.2.2",
    "ts-node": "10.0.0",
    "typescript": "4.4.3",
    "webpack": "5.52.0",
    "webpack-cli": "4.8.0",
    "webpack-dev-server": "4.2.1",
    "webpack-pwa-manifest": "4.3.0",
<<<<<<< HEAD
    "workbox-build": "6.4.2",
    "workbox-cli": "6.4.2",
=======
    "workbox-cli": "6.2.4",
>>>>>>> 766ea519
    "workbox-webpack-plugin": "6.4.2"
  },
  "description": "Padloc Progressive Web App",
  "scripts": {
    "build": "webpack",
    "dev": "webpack serve",
    "start": "http-server ${PL_PWA_DIR:-dist} -s -p ${PL_PWA_PORT:-8080} --proxy ${PL_PWA_URL:-http://0.0.0.0:${PL_PWA_PORT:-8080}}?",
    "build_and_start": "npm run build && npm start"
  }
}<|MERGE_RESOLUTION|>--- conflicted
+++ resolved
@@ -38,12 +38,7 @@
     "webpack-cli": "4.8.0",
     "webpack-dev-server": "4.2.1",
     "webpack-pwa-manifest": "4.3.0",
-<<<<<<< HEAD
-    "workbox-build": "6.4.2",
-    "workbox-cli": "6.4.2",
-=======
     "workbox-cli": "6.2.4",
->>>>>>> 766ea519
     "workbox-webpack-plugin": "6.4.2"
   },
   "description": "Padloc Progressive Web App",
